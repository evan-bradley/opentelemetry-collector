--- conflicted
+++ resolved
@@ -19,15 +19,9 @@
 // NewTraces creates a Traces that can encapsulate received data that failed to be processed or sent.
 func NewTraces(err error, data ptrace.Traces) error {
 	return Traces{
-<<<<<<< HEAD
-		retryable: retryable[ptrace.Traces]{
-			error: NewRetryableError(err),
-			data:  data,
-=======
 		Retryable: internal.Retryable[ptrace.Traces]{
 			Err:   err,
 			Value: data,
->>>>>>> 97a6accb
 		},
 	}
 }
@@ -41,15 +35,9 @@
 // NewLogs creates a Logs that can encapsulate received data that failed to be processed or sent.
 func NewLogs(err error, data plog.Logs) error {
 	return Logs{
-<<<<<<< HEAD
-		retryable: retryable[plog.Logs]{
-			error: NewRetryableError(err),
-			data:  data,
-=======
 		Retryable: internal.Retryable[plog.Logs]{
 			Err:   err,
 			Value: data,
->>>>>>> 97a6accb
 		},
 	}
 }
@@ -63,15 +51,9 @@
 // NewMetrics creates a Metrics that can encapsulate received data that failed to be processed or sent.
 func NewMetrics(err error, data pmetric.Metrics) error {
 	return Metrics{
-<<<<<<< HEAD
-		retryable: retryable[pmetric.Metrics]{
-			error: NewRetryableError(err),
-			data:  data,
-=======
 		Retryable: internal.Retryable[pmetric.Metrics]{
 			Err:   err,
 			Value: data,
->>>>>>> 97a6accb
 		},
 	}
 }